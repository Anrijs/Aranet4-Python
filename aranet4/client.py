--- conflicted
+++ resolved
@@ -751,13 +751,8 @@
             return raw_bytes.decode("utf-8")
         except:
             # fallback to serial number
-<<<<<<< HEAD
             raw_bytes = await self.device.read_gatt_char(self.CHARACTERISTIC_SERIAL_NO)
             return "Aranet4 {}".format(raw_bytes.decode("utf-8"))
-=======
-            raw_bytes = await self.device.read_gatt_char(self.COMMON_READ_SERIAL_NO)
-            return f"Aranet4 {raw_bytes.decode('utf-8')}"
->>>>>>> 1d13cba4
 
     async def get_version(self):
         """Get firmware version of remote device"""
@@ -891,11 +886,7 @@
             self.CHARACTERISTIC_HISTORY_READINGS_V1, param, log_size, self
         )
 
-<<<<<<< HEAD
-        value = await self.device.write_gatt_char(self.CHARACTERISTIC_CMD, val, True)
-=======
-        await self.device.write_gatt_char(self.AR4_WRITE_CMD, val, True)
->>>>>>> 1d13cba4
+        await self.device.write_gatt_char(self.CHARACTERISTIC_CMD, val, True)
         self.reading = True
         await self.device.start_notify(
             self.CHARACTERISTIC_HISTORY_READINGS_V1, delegate.handle_notification
